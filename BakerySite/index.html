--- conflicted
+++ resolved
@@ -41,15 +41,7 @@
         <div class="container-fluid">
             <a class="navbar-brand" href="task.html">
                 <img src="images/BreadIcon.png" alt="Bakery Logo" width="50" height="50">
-<<<<<<< HEAD
-<<<<<<< Updated upstream
-                Rolling Scones
-=======
                 <strong style="font-size: 1.5em"> The Rolling Scones </strong>   
->>>>>>> Stashed changes
-=======
-                The Rolling Scones
->>>>>>> c1a76f34
             </a>
             <!-- Hamburger icon for small screens -->
             <button class="navbar-toggler" type="button" data-bs-toggle="collapse" data-bs-target="#navbarNav" aria-controls="navbarNav" aria-expanded="false" aria-label="Toggle navigation">
