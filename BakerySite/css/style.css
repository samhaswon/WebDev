--- conflicted
+++ resolved
@@ -23,11 +23,8 @@
 
 /* Login Form Style */
 
-<<<<<<< HEAD
 #divLogin, #taskFormContainer, #taskViewer, .task-row {
-=======
 #divLogin, #taskFormContainer, #taskViewer, .task-row{
->>>>>>> 30357d10
     background-color: rgba(246, 235, 216, 0.8); /* Beige background with 80% opacity */
     border-radius: 0.25rem;
     padding: 1.5rem;
@@ -227,19 +224,15 @@
     .task-form {
         width: 100%;
     }
-<<<<<<< HEAD
     #taskAddButton {
         width: 95.6%;
     }
-=======
->>>>>>> 30357d10
 }
 @media (min-width: 768px) {
     .task-form {
         width: 80%;
         justify-content: center;
     }
-<<<<<<< HEAD
     #taskAddButton {
         width: 77.7%;
     }
@@ -248,8 +241,6 @@
     #taskAddButton {
         width: 78.5%;
     }
-=======
->>>>>>> 30357d10
 }
 #recipeIDForm, #amountToBake, #dueDate, #assignedEmployeeID, #taskNotes {
     border-radius: 0.25rem;
@@ -270,7 +261,6 @@
  */
 .faux-task-row {
     height: 1.5em;
-<<<<<<< HEAD
 }
 
 .brand-text {
@@ -278,6 +268,4 @@
     color: #4b2e1e;
     margin-left: 10px;
     font-family: 'Pacifico', cursive;
-=======
->>>>>>> 30357d10
 }