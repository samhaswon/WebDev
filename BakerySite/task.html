--- conflicted
+++ resolved
@@ -1,16 +1,9 @@
 <!DOCTYPE html>
 <html lang="en">
 <head>
-<<<<<<< HEAD
     <meta charset="UTF-8">
     <meta name="viewport" content="width=device-width, initial-scale=1.0">
     <title>The Rolling Scones Bakery</title>
-=======
-    <!-- Should replace this with the templated version of it -->
-    <meta charset="UTF-8">
-    <meta name="viewport" content="width=device-width, initial-scale=1.0">
-    <title>Rolling Scones</title>
->>>>>>> 29862516
 
     <style>
         /* Chrome, Safari, Edge, Opera */
@@ -24,7 +17,6 @@
         .settings-box input[type=number] {
             -moz-appearance: textfield;
         }
-<<<<<<< HEAD
 
         /* Style for error messages */
         .error-message {
@@ -40,6 +32,8 @@
     <link href="css/dataTables.css" rel="stylesheet" />
     <link href="css/font.all.css" rel="stylesheet" />
     <link href="css/style.css" rel="stylesheet">
+    <!-- Probably should add this to the base template based on Lighthouse results. -->
+    <link href="https://fonts.googleapis.com/css2?family=Open+Sans:ital,wght@0,300;0,400;0,700;1,300;1,400;1,700&display=swap" rel="preconnect">
 </head>
 
 <body background="images/BreadBack.jfif" style="background-repeat: no-repeat; background-size: cover; background-attachment: fixed;">
@@ -95,31 +89,4 @@
 
 </body>
 
-</html>
-=======
-    </style>
-
-    <link href="images/BreadIcon.png" rel="icon" type="image/png"/><!--favicon next to website title-->
-    <link href="css/bootstrap.min.css" rel="stylesheet"/>
-    <link href="css/animate.min.css" rel="stylesheet"/>
-    <link href="css/bootstrap-icons.css" rel="stylesheet"/>
-    <link href="css/dataTables.css" rel="stylesheet"/>
-    <link href="css/font.all.css" rel="stylesheet"/>
-    <link href="css/style.css" rel="stylesheet">
-
-    <!-- Probably should add this to the base template based on Lighthouse results. -->
-    <link href="https://fonts.googleapis.com/css2?family=Open+Sans:ital,wght@0,300;0,400;0,700;1,300;1,400;1,700&display=swap" rel="preconnect">
-</head>
-<body>
-    <!--
-     Definitely will need to add the nav bar and whatever else from the main page that Gage has added.
-     So, TODO: Nav bar and such
-     -->
-
-    <div id="contentContainer"></div>
-
-    <script src="js/jsource/sweetalert.js"></script>
-    <script src="js/tasks.js" async="async"></script>
-
-</body>
->>>>>>> 29862516
+</html>