/*
function: setUserLocation
parameters: none
purpose: This function keeps track of what page the user is on
*/
function setUserLocation(location) {
    sessionStorage.setItem('userLoc', location);
}

/*
function: checkCapsLock
parameters: none
purpose: This function checks if caps lock is on and warns the user
*/
function checkCapsLock(event) {
    const capsLockOn = event.getModifierState && event.getModifierState('CapsLock');
    const passwordInput = document.getElementById('txtLoginPassword');
    const capsLockWarning = document.getElementById('capsLockWarning');

    if (capsLockOn && passwordInput === document.activeElement) {
        capsLockWarning.style.display = 'block';
    } else {
        capsLockWarning.style.display = 'none';
    }
}

/*
function: getDate
parameters: none
purpose: This function displays the current Date
*/
function getDate() {
    var time = new Date();
    var monthName = ["Janurary", "February", "March", "April", "May", "June", 
                        "July", "August", "September", "October", "November", "December"];
            
    var year = time.getFullYear();
    var month = monthName[time.getMonth()];
    var day = time.getDate();

    var orderedDate = month + " " + day + getSuffix(day) + " " + year;
    return orderedDate;
}

/*
    function: getTime
    parameters: none
    purpose: This function displays the current Time
*/
function getTime() {
    var time = new Date();
    var hours = time.getHours();
    var minutes = time.getMinutes();
    var seconds = time.getSeconds();

    hours = (hours < 10) ? "0" + hours : hours;
    minutes = (minutes < 10) ? "0" + minutes : minutes;
    seconds = (seconds < 10) ? "0" + seconds : seconds;
    var orderedTime = hours + ":" + minutes + ":" + seconds;
    return orderedTime
}
        
/*
function: getSuffix
parameters: none
purpose: This function is in charge of setting the correct suffix for the date functions
*/
function getSuffix(day) {
    if (day >=11 && day <= 13) {
        return "th";
    }

    switch (day % 10) {
        case 1: return "st";
        case 2: return "nd";
        case 3: return "rd";
        default: return "th";
    }
}

/*
function: save_data_to_localstorage
parameters: none
purpose: Saves last entered username to login window between sessions
*/
function save_data_to_localstorage(input_id) {
    const input_val = document.getElementById(input_id).value;
    localStorage.setItem(input_id, input_val);
    console.log(input_val);
    }
    
    
    txtLoginUsername.addEventListener("keyup", function() {
    save_data_to_localstorage("txtLoginUsername");
    });
    
    function init_values() {
    if (localStorage["txtLoginUsername"]) {
    txtLoginUsername.value = localStorage["txtLoginUsername"];
    }
}

<<<<<<< HEAD

async function fetchIngredients(){
    try{
        const response = await fetch('#get-ingredients-get');
        const ingredients = await response.json();
        displayIngredients(ingredients);
    } catch (error) {
        console.error('Error fetching ingredients:', error);
    }
}

/*
function: displayIngredients
parameters: none
purpose: display ingredients as cards
*/
function displayIngredients() {
    const container = document.getElementById('ingredientContainer');
    ingredients.forEach(ingredient => {
        const card = document.createElement('div');
        card.className = 'card';
        card.textContent = ingredient.name;
        card.addEventListener('click', () => {
            window.location.href = `ingredient.html?id=${ingredient.id}`;
        });
        container.appendChild(card);
    });
}
=======
// !!! LATER USEFUL FOR ANY TABLES NEEDED
/*
function fillTable() {
    let strSessionID = sessionStorage.getItem('SessionID');
    $.getJSON('https://simplecoop.swollenhippo.com/environment.php', {SessionID: strSessionID, days: '999'}, function(result) {
        if(result.length > 0) {
            $('#pNoObservations').hide();
            result.forEach(function(observation) {
                let strRow = `<tr><td>${observation.ObservationDateTime}</td><td>${observation.Temperature}</td><td>${observation.Humidity}</td></tr`;
                $('#tblEnvironment, tbody').append(strRow);
            });

        }

        $('#tblEnvironment').DataTable({
            "order": [[0, 'dsc']]
        });

    })
}  */
>>>>>>> 429697eb
<|MERGE_RESOLUTION|>--- conflicted
+++ resolved
@@ -100,7 +100,6 @@
     }
 }
 
-<<<<<<< HEAD
 
 async function fetchIngredients(){
     try{
@@ -129,7 +128,7 @@
         container.appendChild(card);
     });
 }
-=======
+
 // !!! LATER USEFUL FOR ANY TABLES NEEDED
 /*
 function fillTable() {
@@ -149,5 +148,4 @@
         });
 
     })
-}  */
->>>>>>> 429697eb
+}  */