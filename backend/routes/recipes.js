//$env:NODE_ENV="development"; node index.js
//docker compose up -d database
//docker compose stop
//docker compose pull
//docker run -p 3000:3000 docker-image
//docker buildx build -t docker-image .


// try {
//     const session_id = req.header("session_id");


//     database.sessionToEmployeeID(session_id).then((employee_id) => {
//         if (employee_id) {
//             database.executeQuery(query).then((result) => {
//                 res.status(200).send(
//                     {
//                     status: "success",
//                     recipe: result.recordset
//                     }
//                 );
//             }).catch((e) => {
//                 console.log(e);
//                 return_500(res);})
//         }
//         else {
//             return_498(res);
//         }
//     }).catch((e) => {
//         console.log(e);
//         return_500(res);
//     });
// }
// catch (e) {
//     if (e instanceof TypeError) {
//         return_400(res, "Invalid query parameters");
//     }
//     else {
//         return_500(res);
//     }
// }




const bodyParser = require('body-parser');
const express = require('express');
<<<<<<< HEAD
const { return_500, return_400 } = require('./codes')
=======
const {return_500, return_400, return_498} = require('./codes')
>>>>>>> b17781d6
//this is for using uuids in the request
const { v4 } = require('uuid');

// Database setup:
const config = require('../config.js');
const Database = require('../database');
const database = new Database(config);

// Used for API routes
const app = express.Router();

// using bodyParser to parse JSON bodies into JS objects
app.use(bodyParser.json());

// API routes (not worrying about session yet)

//get a recipe by ID (also returns the associated ingredients)
app.put("/update_recipe/:recipeID", async (req, res) => {
<<<<<<< HEAD
    const recipeID = req.params.recipeID;
    const now = new Date();
    // Format the date into SQL-friendly format (YYYY-MM-DD HH:MM:SS)
    const formattedDate = now.toISOString().slice(0, 19).replace('T', ' ');

    const query = `
    UPDATE tblRecipes
    SET 
        RecipeName = '${req.body.RecipeName}', 
        Description = '${req.body.Description}', 
        Category = '${req.body.Category}', 
        PrepTime = '${req.body.PrepTime}', 
        CookTime = '${req.body.CookTime}', 
        Servings = '${req.body.Servings}', 
        Instructions = '${req.body.Instructions}', 
        UpdatedAt = '${formattedDate}'
    WHERE RecipeID = '${recipeID}'
    `;

    database.executeQuery(query).then((result) => {
        res.status(200).send({
            status: "successful update",
            updatedAt: formattedDate
            // users: result.recordset
=======
    try {
        const session_id = req.header("session_id");

        if (req.params.recipeID === undefined) {
            return_400(res, "Bad request");
            return;
        }
        const recipeID = req.params.recipeID;
        const now = new Date();
        // Format the date into SQL-friendly format (YYYY-MM-DD HH:MM:SS)
        const formattedDate = now.toISOString().slice(0, 19).replace('T', ' ');
        
        const query = `
        UPDATE tblRecipes
        SET 
            RecipeName = '${req.body.RecipeName}', 
            Description = '${req.body.Description}', 
            Category = '${req.body.Category}', 
            PrepTime = '${req.body.PrepTime}', 
            CookTime = '${req.body.CookTime}', 
            Servings = '${req.body.Servings}', 
            Instructions = '${req.body.Instructions}', 
            UpdatedAt = GETDATE()
        WHERE RecipeID = '${recipeID}'
        `;
    
        database.sessionToEmployeeID(session_id).then((employee_id) => {
            if (employee_id) {
                database.executeQuery(query).then((result) => {
                    res.status(200).send(
                        {
                        status: "success",
                        recipe: result.recordset
                        }
                    );
                }).catch((e) => {
                    console.log(e);
                    return_500(res);})
            }
            else {
                return_498(res);
            }
        }).catch((e) => {
            console.log(e);
            return_500(res);
>>>>>>> b17781d6
        });
    }
    catch (e) {
        if (e instanceof TypeError) {
            return_400(res, "Invalid query parameters");
        }
        else {
            return_500(res);
        }
    }

});

app.get("/recipe/:recipeID", async (req, res) => {
<<<<<<< HEAD
    if (!req.params.recipeID) {
        return_400(res, "Bad request");
        return;
    }
    const recipeID = req.params.recipeID;
    const query = `SELECT * FROM tblRecipes WHERE RecipeID = '${recipeID}'`;

    const sessionid = req.headers['session_id'];
    database.executeQuery(query).then((result) => {
        res.status(200).send({
            status: "success",
            recipe: result.recordset
=======
    try {
        const session_id = req.header("session_id");
        if (req.params.recipeID === undefined) {
            return_400(res, "Bad request");
            return;
        }
        const recipeID = req.params.recipeID;
        const query = `SELECT * FROM tblRecipes WHERE RecipeID = '${recipeID}'`;

        database.sessionToEmployeeID(session_id).then((employee_id) => {
            if (employee_id) {
                database.executeQuery(query).then((result) => {
                    res.status(200).send(
                        {
                        status: "success",
                        recipe: result.recordset
                        }
                    );
                }).catch((e) => {
                    console.log(e);
                    return_500(res);})
            }
            else {
                return_498(res);
            }
        }).catch((e) => {
            console.log(e);
            return_500(res);
>>>>>>> b17781d6
        });
    }
    catch (e) {
        if (e instanceof TypeError) {
            return_400(res, "Invalid query parameters");
        }
        else {
            return_500(res);
        }
    }
});

app.get('/recipe/:recipe_id/ingredients', (req, res) => {
    try {
        const recipeId = req.params.recipe_id;
        const session_id = req.header("session_id");

        // Validate recipeId and session_id
        if (!recipeId) {
            return res.status(400).send({ status: "error", reason: "Missing recipe_id in URL" });
        }
        else if (!recipeId.match(/^\w{0,32}$/)) {
            return_400(res, "Invalid inventory_id format")
        }

        if (session_id === undefined) {
            return res.status(403).send({
                status: "error",
                reason: "Missing session_id in headers"
            });
        }

        // Fetch employee ID from the session
        database.sessionToEmployeeID(session_id).then((employee_id) => {
            if (employee_id) {
                // Directly insert recipeId into the query
                const query = `
                    SELECT 
                        i.IngredientID, 
                        iv.Name AS InventoryName, 
                        i.Quantity, 
                        i.UnitOfMeasure,
                        i.InventoryID
                    FROM 
                        tblIngredients AS i
                    JOIN 
                        tblRecipeIngredientModifier AS rim ON i.IngredientID = rim.IngredientID
                    JOIN 
                        tblInventory AS iv ON i.InventoryID = iv.InventoryID
                    WHERE 
                        rim.RecipeID = '${recipeId}'  -- Directly inserting recipeId
                `;

                // Execute the query
                database.executeQuery(query).then((result) => {
                    // Make sure that there are results
                    if (result.rowsAffected > 0) {
                        // Respond with the list of ingredients
                        const ingredients = result.recordsets[0];
                        res.status(200).send({
                            status: "success",
                            ingredients: ingredients.map(({ IngredientID, InventoryName, Quantity, UnitOfMeasure, InventoryID }) => ({
                                ingredientId: IngredientID,
                                inventoryName: InventoryName,
                                quantity: Quantity,
                                unit: UnitOfMeasure,
                                inventoryId: InventoryID
                            }))
                        });
                    } else {
                        res.status(404).send({
                            status: "error",
                            reason: "No ingredients found for this recipe"
                        });
                    }
                }).catch((e) => {
                    console.error(e);
                    return_500(res);
                });
            } else {
                return_498(res);
            }
        }).catch((e) => {
            console.error(e);
            return_500(res);
        });
    } catch (e) {
        if (e instanceof TypeError) {
            return_400(res, "Invalid query parameters");
        } else {
            return_500(res);
        }
    }
});


app.delete("/delete_recipe/:recipeID", async (req, res) => {
<<<<<<< HEAD
    if (!req.params.recipeID) {
        return_400(res, "Bad request");
        return;
    }

    const recipeID = req.params.recipeID;

    try {
        const deleteModifierQuery = `
            DELETE FROM tblRecipeIngredientModifier
            WHERE RecipeID = '${recipeID}';
        `;
        await database.executeQuery(deleteModifierQuery);

        const deleteIngredientQuery = `
            DELETE FROM tblIngredients
            WHERE IngredientID IN (
                SELECT IngredientID FROM tblRecipeIngredientModifier
                WHERE RecipeID = '${recipeID}'
            );
        `;
        await database.executeQuery(deleteIngredientQuery);

        const deleteRecipeQuery = `
            DELETE FROM tblRecipes
            WHERE RecipeID = '${recipeID}';
        `;
        const result = await database.executeQuery(deleteRecipeQuery);

        res.status(200).send({
            status: "success",
            message: `Recipe with ID ${recipeID} deleted successfully.`
        });
    } catch (error) {
        console.log(error);
        return_500(res);
=======
    try {
        const session_id = req.header("session_id");
        if (req.params.recipeID === undefined) {
            return_400(res, "Bad request");
            return;
        }
        const recipeID = req.params.recipeID;
        const query = `DELETE FROM tblRecipes WHERE RecipeID = '${recipeID}'`;
        database.sessionToEmployeeID(session_id).then((employee_id) => {
            if (employee_id) {
                database.executeQuery(query).then((result) => {
                    res.status(200).send(
                        {
                        status: "success",
                        recipe: result.recordset
                        }
                    );
                }).catch((e) => {
                    console.log(e);
                    return_500(res);})
            }
            else {
                return_498(res);
            }
        }).catch((e) => {
            console.log(e);
            return_500(res);
        });
    }
    catch (e) {
        if (e instanceof TypeError) {
            return_400(res, "Invalid query parameters");
        }
        else {
            return_500(res);
        }
>>>>>>> b17781d6
    }
});

//add a recipe
app.post('/add_recipe', async (req, res) => {
    const recipeID = database.gen_uuid();

    const now = new Date();
    // Format the date into SQL-friendly format (YYYY-MM-DD HH:MM:SS)
    const formattedDate = now.toISOString().slice(0, 19).replace('T', ' ');

    //validate the request
    if (req.body.RecipeName === undefined || req.body.Description === undefined || req.body.Category === undefined || req.body.PrepTime === undefined || req.body.CookTime === undefined || req.body.Servings === undefined || req.body.Instructions === undefined) {
        return_400(res, "Bad request");
        return;
    }
    const query = `INSERT INTO tblRecipes (RecipeID, RecipeName, Description, Category, PrepTime, CookTime, Servings, Instructions, CreatedAt) VALUES ('${recipeID}', '${req.body.RecipeName}', '${req.body.Description}', '${req.body.Category}', '${req.body.PrepTime}', '${req.body.CookTime}', '${req.body.Servings}', '${req.body.Instructions}', GETDATE())`;
    
    try {
        const session_id = req.header("session_id");

        database.sessionToEmployeeID(session_id).then((employee_id) => {
            if (employee_id) {
                database.executeQuery(query).then((result) => {
                    res.status(200).send(
                        {
                        status: "success",
                        recipeID: recipeID,
                        recipe: result.recordset
                        }
                    );
                }).catch((e) => {
                    console.log(e);
                    return_500(res);})
            }
            else {
                return_498(res);
            }
        }).catch((e) => {
            console.log(e);
            return_500(res);
        });
    }
    catch (e) {
        if (e instanceof TypeError) {
            return_400(res, "Invalid query parameters");
        }
        else {
            return_500(res);
        }
    }
});

//returns all recipes
app.get("/recipes", async (req, res) => {
    const query = `SELECT * FROM tblRecipes`;

    try {
        const session_id = req.header("session_id");

        database.sessionToEmployeeID(session_id).then((employee_id) => {
            if (employee_id) {
                database.executeQuery(query).then((result) => {
                    res.status(200).send(
                        {
                        status: "success",
                        recipe: result.recordset
                        }
                    );
                }).catch((e) => {
                    console.log(e);
                    return_500(res);})
            }
            else {
                return_498(res);
            }
        }).catch((e) => {
            console.log(e);
            return_500(res);
        });
<<<<<<< HEAD
        //log results
        console.log(result);
    }).catch((e) => {
        console.log(e);
        return_500(res);
    });

    app.post('/add_recipe_ingredient', async (req, res) => {
        try {
            const sessionId = req.header("session_id");
            const recipeId = req.header("recipe_id");
            const inventory_id = req.header("inventory_id");
            const quantity = req.header("quantity");
            const unit_of_measurement = req.header("unit_of_measure");
            const scaleFactor = req.header("scale_factor") || 1;
            const modifierId = req.header("modifier_id") || null;

            // Validate headers
            if (!sessionId) {
                return res.status(403).send({
                    status: "error",
                    reason: "Missing session_id in headers"
                });
            }
            if (!recipeId) {
                return res.status(400).send({ status: "error", reason: "Missing recipe_id in headers" });
            }
            else if (!recipeId.match(/^\w{0,32}$/)) {
                return_400(res, "Invalid recipeId format")
            }
            if (!quantity || isNaN(quantity)) {
                return res.status(400).send({ status: "error", reason: "Quantity must be a valid number" });
            }
            if (!unit_of_measurement) {
                return res.status(400).send({ status: "error", reason: "Missing unit_of_measure in headers" });
            }
            else if (!unit_of_measurement.match(/^\w{0,32}$/)) {
                return_400(res, "Invalid unit_of_measurement format")
            }
            if (!inventory_id.match(/^\w{0,32}$/)) {
                return_400(res, `Invalid inventory_id format ${inventory_id}`);
            }

            const ingredient_id = database.gen_uuid();

            const employeeId = await database.sessionToEmployeeID(sessionId);
            if (!employeeId) {
                return res.status(403).send({ status: "error", reason: "Invalid session_id" });
            }

            // Insert into tblIngredients
            const insertIngredientQuery = `
            INSERT INTO tblIngredients (IngredientID, InventoryID, Quantity, UnitOfMeasure)
                         VALUES ('${ingredient_id}', '${inventory_id}', ${quantity}, '${unit_of_measurement}')`;

            await database.executeQuery(insertIngredientQuery);

            // Insert into tblRecipeIngredientModifier using string interpolation
            const insertModifierQuery = `
            INSERT INTO tblRecipeIngredientModifier (RecipeID, IngredientID, ModifierID, ScaleFactor)
            VALUES ('${recipeId}', '${ingredient_id}', '', ${scaleFactor})
        `;

            await database.executeQuery(insertModifierQuery);

            // Respond with success
            res.status(201).send({
                status: "success",
                ingredient_id: ingredient_id
            });

        } catch (error) {
            console.error(error);
            res.status(500).send({ status: "error", reason: error.message });
        }
    });


    // database.sessionToEmployeeID(sessionid).then((employeeID) => {
    //     if (employeeID){
    //         database.executeQuery(query).then((result) => {
    //             res.status(200).send({
    //                 status: "success",
    //                 users: result.recordset
    //             });
    //             //log results
    //             console.log(result);
    //         }).catch((e) => {
    //             console.log(e);
    //             return_500(res);
    //         });
    //     }
    //     else{
    //         return_498(res);
    //     }
    // }).catch((e) => {
    //     console.log(e);
    //     return_500(res);
    // });
=======
    }
    catch (e) {
        if (e instanceof TypeError) {
            return_400(res, "Invalid query parameters");
        }
        else {
            return_500(res);
        }
    }
>>>>>>> b17781d6
});

module.exports = app;<|MERGE_RESOLUTION|>--- conflicted
+++ resolved
@@ -45,11 +45,7 @@
 
 const bodyParser = require('body-parser');
 const express = require('express');
-<<<<<<< HEAD
-const { return_500, return_400 } = require('./codes')
-=======
 const {return_500, return_400, return_498} = require('./codes')
->>>>>>> b17781d6
 //this is for using uuids in the request
 const { v4 } = require('uuid');
 
@@ -68,32 +64,6 @@
 
 //get a recipe by ID (also returns the associated ingredients)
 app.put("/update_recipe/:recipeID", async (req, res) => {
-<<<<<<< HEAD
-    const recipeID = req.params.recipeID;
-    const now = new Date();
-    // Format the date into SQL-friendly format (YYYY-MM-DD HH:MM:SS)
-    const formattedDate = now.toISOString().slice(0, 19).replace('T', ' ');
-
-    const query = `
-    UPDATE tblRecipes
-    SET 
-        RecipeName = '${req.body.RecipeName}', 
-        Description = '${req.body.Description}', 
-        Category = '${req.body.Category}', 
-        PrepTime = '${req.body.PrepTime}', 
-        CookTime = '${req.body.CookTime}', 
-        Servings = '${req.body.Servings}', 
-        Instructions = '${req.body.Instructions}', 
-        UpdatedAt = '${formattedDate}'
-    WHERE RecipeID = '${recipeID}'
-    `;
-
-    database.executeQuery(query).then((result) => {
-        res.status(200).send({
-            status: "successful update",
-            updatedAt: formattedDate
-            // users: result.recordset
-=======
     try {
         const session_id = req.header("session_id");
 
@@ -139,7 +109,6 @@
         }).catch((e) => {
             console.log(e);
             return_500(res);
->>>>>>> b17781d6
         });
     }
     catch (e) {
@@ -154,20 +123,6 @@
 });
 
 app.get("/recipe/:recipeID", async (req, res) => {
-<<<<<<< HEAD
-    if (!req.params.recipeID) {
-        return_400(res, "Bad request");
-        return;
-    }
-    const recipeID = req.params.recipeID;
-    const query = `SELECT * FROM tblRecipes WHERE RecipeID = '${recipeID}'`;
-
-    const sessionid = req.headers['session_id'];
-    database.executeQuery(query).then((result) => {
-        res.status(200).send({
-            status: "success",
-            recipe: result.recordset
-=======
     try {
         const session_id = req.header("session_id");
         if (req.params.recipeID === undefined) {
@@ -196,7 +151,6 @@
         }).catch((e) => {
             console.log(e);
             return_500(res);
->>>>>>> b17781d6
         });
     }
     catch (e) {
@@ -294,44 +248,6 @@
 
 
 app.delete("/delete_recipe/:recipeID", async (req, res) => {
-<<<<<<< HEAD
-    if (!req.params.recipeID) {
-        return_400(res, "Bad request");
-        return;
-    }
-
-    const recipeID = req.params.recipeID;
-
-    try {
-        const deleteModifierQuery = `
-            DELETE FROM tblRecipeIngredientModifier
-            WHERE RecipeID = '${recipeID}';
-        `;
-        await database.executeQuery(deleteModifierQuery);
-
-        const deleteIngredientQuery = `
-            DELETE FROM tblIngredients
-            WHERE IngredientID IN (
-                SELECT IngredientID FROM tblRecipeIngredientModifier
-                WHERE RecipeID = '${recipeID}'
-            );
-        `;
-        await database.executeQuery(deleteIngredientQuery);
-
-        const deleteRecipeQuery = `
-            DELETE FROM tblRecipes
-            WHERE RecipeID = '${recipeID}';
-        `;
-        const result = await database.executeQuery(deleteRecipeQuery);
-
-        res.status(200).send({
-            status: "success",
-            message: `Recipe with ID ${recipeID} deleted successfully.`
-        });
-    } catch (error) {
-        console.log(error);
-        return_500(res);
-=======
     try {
         const session_id = req.header("session_id");
         if (req.params.recipeID === undefined) {
@@ -368,7 +284,6 @@
         else {
             return_500(res);
         }
->>>>>>> b17781d6
     }
 });
 
@@ -449,7 +364,15 @@
             console.log(e);
             return_500(res);
         });
-<<<<<<< HEAD
+    }
+    catch (e) {
+        if (e instanceof TypeError) {
+            return_400(res, "Invalid query parameters");
+        }
+        else {
+            return_500(res);
+        }
+    }
         //log results
         console.log(result);
     }).catch((e) => {
@@ -526,7 +449,6 @@
             res.status(500).send({ status: "error", reason: error.message });
         }
     });
-
 
     // database.sessionToEmployeeID(sessionid).then((employeeID) => {
     //     if (employeeID){
@@ -549,17 +471,5 @@
     //     console.log(e);
     //     return_500(res);
     // });
-=======
-    }
-    catch (e) {
-        if (e instanceof TypeError) {
-            return_400(res, "Invalid query parameters");
-        }
-        else {
-            return_500(res);
-        }
-    }
->>>>>>> b17781d6
-});
 
 module.exports = app;