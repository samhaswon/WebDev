-- User Roles Table: Stores different roles that can be assigned to users
CREATE TABLE tblUserRoles (
    RoleID          VARCHAR(50) PRIMARY KEY,     -- Unique identifier (UUID)
    RoleName        VARCHAR(50) NOT NULL UNIQUE, -- Role name (e.g., 'employee', 'management')
    RoleDescription VARCHAR(255)                 -- Optional description of the role
);

-- Users Table: Stores user information, such as employees and their roles
CREATE TABLE tblUsers (
    EmployeeID       VARCHAR(50) PRIMARY KEY,               -- Unique identifier for each employee (UUID format)
    FirstName        VARCHAR(64)        NOT NULL,           -- Employee's first name
    LastName         VARCHAR(64)        NOT NULL,           -- Employee's last name
    Username         VARCHAR(20) UNIQUE NOT NULL,           -- Unique username for login
    Password         VARCHAR(256)       NOT NULL,           -- Hashed password for security
    RoleID           VARCHAR(50)        NOT NULL,           -- Reference to the role assigned to the employee (UUID format)
    EmploymentStatus BIT                NOT NULL DEFAULT 1, -- Active (1) or inactive (0) employment status
    StartDate        DATE               NOT NULL,           -- Date when the employee started working
    EndDate          DATE,                                  -- Date when the employee left (NULL if still active)
    FOREIGN KEY (RoleID) REFERENCES tblUserRoles (RoleID),  -- Foreign key to UserRoles table
);

-- Email Types Table: Stores types of emails (e.g., personal, work)
CREATE TABLE tblEmailTypes (
    EmailTypeID          VARCHAR(50) PRIMARY KEY,       -- Unique identifier for each email type (UUID format)
    EmailTypeDescription VARCHAR(50) NOT NULL,          -- Description of the email type (e.g., 'personal', 'work')
    Active               BIT         NOT NULL DEFAULT 1 -- Indicator if the email type is active
);

-- Email Table: Stores email addresses for each employee
CREATE TABLE tblEmail (
    EmailID      VARCHAR(50) PRIMARY KEY,                                        -- Unique identifier for each email (UUID format)
    EmailAddress VARCHAR(320) NOT NULL,                                          -- Email address with max length of 320 characters (standard for emails)
    EmployeeID   VARCHAR(50)  NOT NULL,                                          -- Reference to the employee who owns the email (UUID format)
    EmailTypeID  VARCHAR(50)  NOT NULL,                                          -- Type of email (personal, work, etc.) (UUID format)
    Valid        BIT          NOT NULL DEFAULT 1,                                -- Indicator if the email is valid (1 = valid, 0 = invalid)
    FOREIGN KEY (EmployeeID) REFERENCES tblUsers (EmployeeID) ON DELETE CASCADE, -- Cascading delete on employee removal
    FOREIGN KEY (EmailTypeID) REFERENCES tblEmailTypes (EmailTypeID),            -- Reference to email types table
);

-- Phone Types Table: Stores types of phone numbers (e.g., mobile, home)
CREATE TABLE tblPhoneTypes (
    PhoneTypeID          VARCHAR(50) PRIMARY KEY,       -- Unique identifier for each phone type
    PhoneTypeDescription VARCHAR(50) NOT NULL,          -- Description of the phone type (e.g., 'mobile', 'home')
    Active               BIT         NOT NULL DEFAULT 1 -- Indicator if the phone type is active
);

-- Phone Numbers Table: Stores phone numbers for each employee
CREATE TABLE tblPhoneNumbers (
    PhoneNumberID VARCHAR(50) PRIMARY KEY,                                       -- Unique identifier for each phone number (UUID format)
    PhoneNumber   VARCHAR(10) NOT NULL,                                          -- 10-digit phone number
    PhoneTypeID   VARCHAR(50) NOT NULL,                                          -- Type of phone number (e.g., mobile, home, work)
    Valid         BIT         NOT NULL DEFAULT 1,                                -- Indicator if the phone number is valid (1 = valid, 0 = invalid)
    EmployeeID    VARCHAR(50) NOT NULL,                                          -- Reference to the employee who owns the phone number
    FOREIGN KEY (EmployeeID) REFERENCES tblUsers (EmployeeID) ON DELETE CASCADE, -- Cascading delete on employee removal
    FOREIGN KEY (PhoneTypeID) REFERENCES tblPhoneTypes (PhoneTypeID),            -- Reference to phone types table
);

-- Sessions Table: Logs user session information (sign-ins and activity)
CREATE TABLE tblSessions (
    SessionID            VARCHAR(50) PRIMARY KEY, -- Unique identifier for each session (UUID format)
    EmployeeID           VARCHAR(50) NOT NULL,    -- Reference to the employee who signed in
    CreateDateTime       DATETIME    NOT NULL,    -- Date and time the session was created
    LastActivityDateTime DATETIME    NOT NULL,    -- Date and time of the last activity in the session
    FOREIGN KEY (EmployeeID) REFERENCES tblUsers (EmployeeID)
);

-- Inventory Tables --

-- Inventory Table: Tracks stock levels of ingredients in inventory
CREATE TABLE tblInventory (
    InventoryID VARCHAR(50) PRIMARY KEY,  -- Unique identifier for each inventory entry (UUID format)
    IngredientDescription VARCHAR(50) NOT NULL,
    Quantity DECIMAL(10,2) NOT NULL,  -- Quantity (non-zero, can be positive or negative)
    EmployeeID VARCHAR(50) NOT NULL,  -- Reference to the employee managing the inventory
    Notes VARCHAR(255),  -- Optional notes about the inventory entry
    Cost DECIMAL(10,2),  -- Cost of the item, must be non-negative
    CreateDateTime DATETIME NOT NULL,  -- Date and time the entry was created
    ReorderAmount DECIMAL(10,2),  -- Suggested reorder amount for the ingredient
    MinimumQuantity DECIMAL(10,2),  -- Minimum stock level to maintain
    MaximumQuantity DECIMAL(10,2),  -- Maximum stock level allowed
    FOREIGN KEY (EmployeeID) REFERENCES tblUsers(EmployeeID),  -- Reference to employee table
);

-- Inventory Audit Table: Logs changes to inventory levels for auditing
CREATE TABLE tblInventoryAudit (
    InventoryAuditID VARCHAR(50) PRIMARY KEY,  -- Unique identifier for each audit entry (UUID format)
    InventoryEntryID VARCHAR(50) NOT NULL,  -- Reference to the ingredient being audited
    OldQuantity DECIMAL(10,2) NOT NULL,  -- Previous quantity before the change
    NewQuantity DECIMAL(10,2) NOT NULL,  -- New quantity after the change
    ChangeReason VARCHAR(255),  -- Reason for the change (e.g., restock, usage)
    EmployeeID VARCHAR(50) NOT NULL,  -- Employee who made the change
    ChangeDate DATETIME NOT NULL DEFAULT GETDATE(),  -- Date and time of the change
    PONumber VARCHAR(50),  -- Optional purchase order number related to the change
    FOREIGN KEY (InventoryEntryID) REFERENCES tblInventory(InventoryID),  -- Cascading delete on ingredient removal
    FOREIGN KEY (EmployeeID) REFERENCES tblUsers(EmployeeID)  -- Cascading delete on employee removal
);

-- Recipe Tables --

-- Categories Table: Stores different categories for ingredients (e.g., bread, pastry)
CREATE TABLE tblCategories (
    CategoryID   VARCHAR(50) PRIMARY KEY, -- Unique identifier for each category
    CategoryName VARCHAR(50) NOT NULL     -- Name of the category
);

-- Stores scaling factors for recipes (e.g., doubling, tripling)
CREATE TABLE tblScalingFactors (
    ScalingFactorID VARCHAR(50) PRIMARY KEY, -- Unique identifier for the scaling factor
    ScaleFactor     DECIMAL(5, 2) NOT NULL,  -- Scaling factor (e.g., 2 for doubling)
    Description     VARCHAR(255),            -- Description or reason for the scaling factor
    CreatedAt       DATETIME      NOT NULL,  -- Timestamp of the scaling factor entry
    UpdatedAt       DATETIME,                -- Timestamp of the last update
);

-- Stores information about recipes
CREATE TABLE tblRecipes (
    RecipeID     VARCHAR(50) PRIMARY KEY,                          -- Unique identifier for the recipe
    RecipeName   VARCHAR(100) NOT NULL,                            -- Name of the recipe
    Description  VARCHAR(MAX),                                     -- Detailed description of the recipe
    CategoryID   VARCHAR(50),                                      -- Reference to the category the recipe belongs to
    PrepTime     INT,                                              -- Preparation time in minutes
    CookTime     INT,                                              -- Cooking time in minutes
    TotalTime    INT,                                              -- Total time for the recipe (prep_time + cook_time)
    Servings     INT          NOT NULL,                            -- Number of servings
    Instructions VARCHAR(MAX),                                     -- Step-by-step cooking instructions
    CreatedAt    DATETIME     NOT NULL,                            -- Timestamp when the recipe was created
    UpdatedAt    DATETIME,                                         -- Timestamp of the last update
    FOREIGN KEY (CategoryID) REFERENCES tblCategories (CategoryID) -- Foreign key linking to recipe category table
);

-- Defines the ingredients used in a recipe, including quantities and modifiers
CREATE TABLE tblRecipeIngredients (
<<<<<<< HEAD
    RecipeIngredientID VARCHAR(50) PRIMARY KEY, -- Unique identifier for the recipe ingredient
    RecipeID VARCHAR(50) NOT NULL, -- Reference to the recipe
    InventoryID VARCHAR(50) NOT NULL
    Quantity DECIMAL(10,2) NOT NULL, -- Quantity of the ingredient
    UnitOfMeasure VARCHAR(50) NOT NULL, -- Unit of measurement
    QuantityInStock Decimal(10,2) NOT NULL,
    ModifierID VARCHAR(50), -- Reference to an ingredient modifier (optional)
    ScalingFactorID VARCHAR(50),
    FOREIGN KEY (RecipeID) REFERENCES tblRecipes(RecipeID) ON DELETE CASCADE,
    FOREIGN KEY (ScalingFactorID) REFERENCES tblScalingFactors(ScalingFactorID) ON DELETE SET NULL,
    FOREIGN KEY (InventoryID) REFERENCES tblInventory(InventoryID) ON DELETE SET NULL
=======
    RecipeIngredientID    VARCHAR(50) PRIMARY KEY, -- Unique identifier for the recipe ingredient
    RecipeID              VARCHAR(50)    NOT NULL, -- Reference to the recipe
    IngredientDescription VARCHAR(50)    NOT NULL, -- Reference to the ingredient
    Quantity              DECIMAL(10, 2) NOT NULL, -- Quantity of the ingredient
    UnitOfMeasure         VARCHAR(50)    NOT NULL, -- Unit of measurement
    QuantityInStock       DECIMAL(10, 2) NOT NULL,
    ReorderFlag           BIT            NOT NULL DEFAULT 0,
    ModifierID            VARCHAR(50),             -- Reference to an ingredient modifier (optional)
    ScalingFactorID       VARCHAR(50),
    FOREIGN KEY (RecipeID) REFERENCES tblRecipes (RecipeID) ON DELETE CASCADE,
    FOREIGN KEY (ScalingFactorID) REFERENCES tblScalingFactors (ScalingFactorID) ON DELETE SET NULL
>>>>>>> a75c2b66
);

-- Stores modifiers for ingredients (e.g., "room temperature", "nearly frozen")
CREATE TABLE tblIngredientModifiers (
    ModifierID          VARCHAR(50) PRIMARY KEY,                -- Unique identifier for the modifier
    ModifierDescription VARCHAR(255) NOT NULL,                  -- Description of the modifier
    CreatedAt           DATETIME     NOT NULL DEFAULT GETDATE() -- Timestamp of when the modifier was created
);

-- Associates ingredient modifiers with recipe ingredients
CREATE TABLE tblRecipeIngredientModifiers (
    RecipeIngredientModifierID VARCHAR(50) PRIMARY KEY, -- Unique identifier for the recipe ingredient modifier
    RecipeIngredientID         VARCHAR(50) NOT NULL,    -- Reference to the recipe ingredient
    ModifierID                 VARCHAR(50) NOT NULL,    -- Reference to the ingredient modifier
    FOREIGN KEY (RecipeIngredientID) REFERENCES tblRecipeIngredients (RecipeIngredientID),
    FOREIGN KEY (ModifierID) REFERENCES tblIngredientModifiers (ModifierID)
);

<<<<<<< HEAD
=======
-- Inventory Table: Tracks stock levels of ingredients in inventory
CREATE TABLE tblInventory (
    EntryID               VARCHAR(50) PRIMARY KEY,             -- Unique identifier for each inventory entry (UUID format)
    IngredientDescription VARCHAR(50)    NOT NULL,
    Quantity              DECIMAL(10, 2) NOT NULL,             -- Quantity (non-zero, can be positive or negative)
    EmployeeID            VARCHAR(50)    NOT NULL,             -- Reference to the employee managing the inventory
    Notes                 VARCHAR(255),                        -- Optional notes about the inventory entry
    Cost                  DECIMAL(10, 2),                      -- Cost of the item, must be non-negative
    CreateDateTime        DATETIME       NOT NULL,             -- Date and time the entry was created
    ExpireDateTime        DATETIME,                            -- Optional expiration date for perishable items
    ReorderAmount         DECIMAL(10, 2),                      -- Suggested reorder amount for the ingredient
    MinimumQuantity       DECIMAL(10, 2),                      -- Minimum stock level to maintain
    MaximumQuantity       DECIMAL(10, 2),                      -- Maximum stock level allowed
    FOREIGN KEY (EmployeeID) REFERENCES tblUsers (EmployeeID), -- Reference to employee table
    FOREIGN KEY (IngredientDescription) REFERENCES tblRecipeIngredients (IngredientDescription) ON DELETE SET NULL
);

-- Inventory Audit Table: Logs changes to inventory levels for auditing
CREATE TABLE tblInventoryAudit (
    InventoryAuditID VARCHAR(50) PRIMARY KEY,                         -- Unique identifier for each audit entry (UUID format)
    InventoryEntryID VARCHAR(50)    NOT NULL,                         -- Reference to the ingredient being audited
    OldQuantity      DECIMAL(10, 2) NOT NULL,                         -- Previous quantity before the change
    NewQuantity      DECIMAL(10, 2) NOT NULL,                         -- New quantity after the change
    ChangeReason     VARCHAR(255),                                    -- Reason for the change (e.g., restock, usage)
    EmployeeID       VARCHAR(50)    NOT NULL,                         -- Employee who made the change
    ChangeDate       DATETIME       NOT NULL DEFAULT GETDATE(),       -- Date and time of the change
    PONumber         VARCHAR(50),                                     -- Optional purchase order number related to the change
    FOREIGN KEY (InventoryEntryID) REFERENCES tblInventory (EntryID), -- Cascading delete on ingredient removal
    FOREIGN KEY (EmployeeID) REFERENCES tblUsers (EmployeeID)         -- Cascading delete on employee removal
);

>>>>>>> a75c2b66
-- Task Management Tables --

-- Stores tasks related to baking recipes
CREATE TABLE tblTasks (
    TaskID             VARCHAR(50) PRIMARY KEY,                   -- Unique identifier for the task
    RecipeID           VARCHAR(50)    NOT NULL,                   -- Reference to the recipe to be baked
    AmountToBake       DECIMAL(10, 2) NOT NULL,                   -- Amount to bake
    Status             VARCHAR(20)    NOT NULL DEFAULT 'Pending', -- Task status (e.g., 'Pending', 'Completed')
    DueDate            DATETIME,                                  -- Due date for the task
    AssignmentDate     DATETIME       NOT NULL DEFAULT GETDATE(), -- Date the task was assigned
    CompletionDate     DATETIME,                                  -- Date the task was completed
    AssignedEmployeeID VARCHAR(50),                               -- Employee assigned to the task
    FOREIGN KEY (RecipeID) REFERENCES tblRecipes (RecipeID) ON DELETE CASCADE,
    FOREIGN KEY (AssignedEmployeeID) REFERENCES tblUsers (EmployeeID)
);

-- Stores comments related to tasks
CREATE TABLE tblTaskComments (
    CommentID   VARCHAR(50) PRIMARY KEY,                 -- Unique identifier for the comment
    TaskID      VARCHAR(50)  NOT NULL,                   -- Reference to the task
    EmployeeID  VARCHAR(50)  NOT NULL,                   -- Reference to the employee who made the comment
    CommentText VARCHAR(MAX) NOT NULL,                   -- Text of the comment
    CommentDate DATETIME     NOT NULL DEFAULT GETDATE(), -- Date and time the comment was made
    FOREIGN KEY (TaskID) REFERENCES tblTasks (TaskID),
    FOREIGN KEY (EmployeeID) REFERENCES tblUsers (EmployeeID)
);

-- Stores history of task assignments
CREATE TABLE tblTaskAssignmentHistory (
    AssignmentHistoryID  VARCHAR(50) PRIMARY KEY,                -- Unique identifier for the assignment history
    TaskID               VARCHAR(50) NOT NULL,                   -- Reference to the task
    AssignedByEmployeeID VARCHAR(50),                            -- Employee who assigned the task
    AssignedToEmployeeID VARCHAR(50),                            -- Employee who received the task
    AssignmentDate       DATETIME    NOT NULL DEFAULT GETDATE(), -- Date and time of the assignment
    FOREIGN KEY (TaskID) REFERENCES tblTasks (TaskID),
    FOREIGN KEY (AssignedByEmployeeID) REFERENCES tblUsers (EmployeeID),
    FOREIGN KEY (AssignedToEmployeeID) REFERENCES tblUsers (EmployeeID)
);

-- Stores history of task status changes
CREATE TABLE tblTaskStatusAudit (
    StatusAuditID             VARCHAR(50) PRIMARY KEY,                -- Unique identifier for the status audit
    TaskID                    VARCHAR(50) NOT NULL,                   -- Reference to the task
    OldStatus                 VARCHAR(20) NOT NULL,                   -- Previous task status
    NewStatus                 VARCHAR(20) NOT NULL,                   -- New task status
    StatusChangedByEmployeeID VARCHAR(50),                            -- Employee who changed the status
    StatusChangeDate          DATETIME    NOT NULL DEFAULT GETDATE(), -- Date and time of the status change
    FOREIGN KEY (TaskID) REFERENCES tblTasks (TaskID),
    FOREIGN KEY (StatusChangedByEmployeeID) REFERENCES tblUsers (EmployeeID)
);



/*
Usage Examples:
Assign a task:

INSERT INTO tblTasks (TaskID, RecipeID, AmountToBake, Status, DueDate, AssignmentDate, AssignedEmployeeID)
VALUES ('task-001', 'recipe-001', 100.00, 'Pending', '2024-09-10', GETDATE(), 'emp-001');

-- Record the assignment
INSERT INTO tblTaskAssignmentHistory (AssignmentHistoryID, TaskID, AssignedByEmployeeID, AssignedToEmployeeID)
VALUES ('history-001', 'task-001', 'emp-supervisor', 'emp-001');

Add a Comment
INSERT INTO tblTaskComments (CommentID, TaskID, EmployeeID, CommentText)
VALUES ('comment-001', 'task-001', 'emp-001', 'Started baking; should be finished by the end of the shift.');


Mark Task as Complete:
UPDATE tblTasks
SET Status = 'Completed', CompletionDate = GETDATE()
WHERE TaskID = 'task-001';

Reassign a Task:
-- Update the task with a new employee
UPDATE tblTasks
SET AssignedEmployeeID = 'emp-002'
WHERE TaskID = 'task-001';

-- Record the reassignment
INSERT INTO tblTaskAssignmentHistory (AssignmentHistoryID, TaskID, AssignedByEmployeeID, AssignedToEmployeeID)
VALUES ('history-002', 'task-001', 'emp-001', 'emp-002');


*/


/*
Example Usage:

-- Retrieve scaling factor for a specific recipe
SELECT ScaleFactor
FROM tblScalingFactors
WHERE RecipeID = 'some-recipe-id';

-- Assume the scaling factor is 1.5
-- Retrieve ingredient quantities for the recipe
SELECT IngredientID, Quantity
FROM tblRecipeIngredients
WHERE RecipeID = 'some-recipe-id';

-- Apply scaling factor
SELECT IngredientID, Quantity * 1.5 AS ScaledQuantity
FROM tblRecipeIngredients
WHERE RecipeID = 'some-recipe-id';

*/<|MERGE_RESOLUTION|>--- conflicted
+++ resolved
@@ -130,7 +130,6 @@
 
 -- Defines the ingredients used in a recipe, including quantities and modifiers
 CREATE TABLE tblRecipeIngredients (
-<<<<<<< HEAD
     RecipeIngredientID VARCHAR(50) PRIMARY KEY, -- Unique identifier for the recipe ingredient
     RecipeID VARCHAR(50) NOT NULL, -- Reference to the recipe
     InventoryID VARCHAR(50) NOT NULL
@@ -142,19 +141,6 @@
     FOREIGN KEY (RecipeID) REFERENCES tblRecipes(RecipeID) ON DELETE CASCADE,
     FOREIGN KEY (ScalingFactorID) REFERENCES tblScalingFactors(ScalingFactorID) ON DELETE SET NULL,
     FOREIGN KEY (InventoryID) REFERENCES tblInventory(InventoryID) ON DELETE SET NULL
-=======
-    RecipeIngredientID    VARCHAR(50) PRIMARY KEY, -- Unique identifier for the recipe ingredient
-    RecipeID              VARCHAR(50)    NOT NULL, -- Reference to the recipe
-    IngredientDescription VARCHAR(50)    NOT NULL, -- Reference to the ingredient
-    Quantity              DECIMAL(10, 2) NOT NULL, -- Quantity of the ingredient
-    UnitOfMeasure         VARCHAR(50)    NOT NULL, -- Unit of measurement
-    QuantityInStock       DECIMAL(10, 2) NOT NULL,
-    ReorderFlag           BIT            NOT NULL DEFAULT 0,
-    ModifierID            VARCHAR(50),             -- Reference to an ingredient modifier (optional)
-    ScalingFactorID       VARCHAR(50),
-    FOREIGN KEY (RecipeID) REFERENCES tblRecipes (RecipeID) ON DELETE CASCADE,
-    FOREIGN KEY (ScalingFactorID) REFERENCES tblScalingFactors (ScalingFactorID) ON DELETE SET NULL
->>>>>>> a75c2b66
 );
 
 -- Stores modifiers for ingredients (e.g., "room temperature", "nearly frozen")
@@ -173,40 +159,6 @@
     FOREIGN KEY (ModifierID) REFERENCES tblIngredientModifiers (ModifierID)
 );
 
-<<<<<<< HEAD
-=======
--- Inventory Table: Tracks stock levels of ingredients in inventory
-CREATE TABLE tblInventory (
-    EntryID               VARCHAR(50) PRIMARY KEY,             -- Unique identifier for each inventory entry (UUID format)
-    IngredientDescription VARCHAR(50)    NOT NULL,
-    Quantity              DECIMAL(10, 2) NOT NULL,             -- Quantity (non-zero, can be positive or negative)
-    EmployeeID            VARCHAR(50)    NOT NULL,             -- Reference to the employee managing the inventory
-    Notes                 VARCHAR(255),                        -- Optional notes about the inventory entry
-    Cost                  DECIMAL(10, 2),                      -- Cost of the item, must be non-negative
-    CreateDateTime        DATETIME       NOT NULL,             -- Date and time the entry was created
-    ExpireDateTime        DATETIME,                            -- Optional expiration date for perishable items
-    ReorderAmount         DECIMAL(10, 2),                      -- Suggested reorder amount for the ingredient
-    MinimumQuantity       DECIMAL(10, 2),                      -- Minimum stock level to maintain
-    MaximumQuantity       DECIMAL(10, 2),                      -- Maximum stock level allowed
-    FOREIGN KEY (EmployeeID) REFERENCES tblUsers (EmployeeID), -- Reference to employee table
-    FOREIGN KEY (IngredientDescription) REFERENCES tblRecipeIngredients (IngredientDescription) ON DELETE SET NULL
-);
-
--- Inventory Audit Table: Logs changes to inventory levels for auditing
-CREATE TABLE tblInventoryAudit (
-    InventoryAuditID VARCHAR(50) PRIMARY KEY,                         -- Unique identifier for each audit entry (UUID format)
-    InventoryEntryID VARCHAR(50)    NOT NULL,                         -- Reference to the ingredient being audited
-    OldQuantity      DECIMAL(10, 2) NOT NULL,                         -- Previous quantity before the change
-    NewQuantity      DECIMAL(10, 2) NOT NULL,                         -- New quantity after the change
-    ChangeReason     VARCHAR(255),                                    -- Reason for the change (e.g., restock, usage)
-    EmployeeID       VARCHAR(50)    NOT NULL,                         -- Employee who made the change
-    ChangeDate       DATETIME       NOT NULL DEFAULT GETDATE(),       -- Date and time of the change
-    PONumber         VARCHAR(50),                                     -- Optional purchase order number related to the change
-    FOREIGN KEY (InventoryEntryID) REFERENCES tblInventory (EntryID), -- Cascading delete on ingredient removal
-    FOREIGN KEY (EmployeeID) REFERENCES tblUsers (EmployeeID)         -- Cascading delete on employee removal
-);
-
->>>>>>> a75c2b66
 -- Task Management Tables --
 
 -- Stores tasks related to baking recipes
