--- conflicted
+++ resolved
@@ -21,15 +21,13 @@
 
 ## [Unreleased]
 
-<<<<<<< HEAD
 ## 2024-10-10
 - Create Templates using Nunjucks
 - Templatize account, index, ingredient_view, ingredient, recipe, task pages
 - Created base.html and base_form.html to hold templates
 - Known bug: hamburger menu only displays on index.html
 
-=======
->>>>>>> a1122b5d
+
 ## [0.2.1] - 2024-10-10
 
 ### Changed
